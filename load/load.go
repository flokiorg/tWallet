// Copyright (c) 2024 The Flokicoin developers
// Distributed under the MIT software license, see the accompanying
// file COPYING or http://www.opensource.org/licenses/mit-license.php.

package load

import (
	"fmt"
	"path/filepath"
	"sync"
	"time"

	"github.com/flokiorg/flnd/lnrpc"
	"github.com/flokiorg/go-flokicoin/chainutil"
	wlt "github.com/flokiorg/walletd/wallet"
	"github.com/gdamore/tcell/v2"
	"github.com/rs/zerolog"

	"github.com/rivo/tview"

	"github.com/flokiorg/flnd/flnwallet"
	"github.com/flokiorg/twallet/load/config"
	. "github.com/flokiorg/twallet/shared"
	"github.com/flokiorg/twallet/utils"
)

<<<<<<< HEAD
type AppConfig struct {
	WalletDir      string        `short:"d" long:"walletdir"  description:"Directory for the wallet.db"`
	RegressionTest bool          `long:"regtest" description:"Use the regression test network"`
	Testnet        bool          `long:"testnet" description:"Use the test network"`
	DBTimeout      time.Duration `short:"t" long:"timeout" description:"Timeout duration (in seconds) for database connections."`
	ElectrumServer string        `short:"e" long:"electserver" description:"Electrum server host:port"`
	ConfigFile     string        `short:"c" long:"config" description:"Path to configuration file"`
	AccountID      uint32        `short:"a" description:"Wallet account ID"`
	Version        bool          `short:"v" description:"Print version"`

	FeeSlow   float64 `long:"feeslow"   description:"Fee for slow transactions (in loki/vB)" default:"1"`
	FeeMedium float64 `long:"feemedium" description:"Fee for medium transactions (in loki/vB)" default:"2"`
	FeeFast   float64 `long:"feefast"   description:"Fee for fast transactions (in loki/vB)" default:"3"`
}

type AppInfo struct {
	Config       *AppConfig
	Params       *walletmgr.WalletParams
	Fees         []utils.FeeOption
	startupBlock waddrmgr.BlockStamp
	mu           sync.Mutex
}
=======
type HealthLevel int
>>>>>>> 8071c071

const (
	HealthRed    HealthLevel = iota // 0 - Critical/Down
	HealthOrange                    // 1 - Degraded
	HealthGreen                     // 2 - Healthy
)

type HealthState struct {
	Level HealthLevel
	Info  string
	Err   error
}

<<<<<<< HEAD
func NewAppInfo(cfg *AppConfig, params *walletmgr.WalletParams) *AppInfo {
	return &AppInfo{
		Config: cfg,
		Params: params,
		Fees:   utils.BuildFeesOptions(cfg.FeeSlow, cfg.FeeMedium, cfg.FeeFast),
	}
=======
type Router interface {
	Go(Page)
>>>>>>> 8071c071
}

type Load struct {
	*tview.Application
	*Cache
	Router
	Nav       *Navigator
	Notif     *notification
	Wallet    *flnwallet.Service
	Logger    zerolog.Logger
	AppConfig *config.AppConfig
}

func NewLoad(cfg *config.AppConfig, flnsvc *flnwallet.Service, tapp *tview.Application, pages *tview.Pages) *Load {

	logger := CreateFileLogger(filepath.Join(cfg.Walletdir, "twallet.log"))

	l := &Load{
		Application: tapp,
		Nav:         newNavigator(tapp, pages),
		Wallet:      flnsvc,
		Notif:       newNotification(flnsvc, logger),
		Logger:      logger,
		AppConfig:   cfg,
		Cache:       &Cache{},
	}

	l.Application.SetInputCapture(func(event *tcell.EventKey) *tcell.EventKey {
		if event.Key() != tcell.KeyESC {
			return event
		}
		l.Notif.CancelToast()
		l.Application.SetFocus(pages)
		return event
	})

	return l
}

func (l *Load) RegisterRouter(r Router) {
	l.Router = r
}

type notification struct {
	toast chan string

	mu     sync.Mutex
	subs   []chan *NotificationEvent
	stop   chan struct{}
	logger zerolog.Logger

	healthState chan HealthState
	lnHealth    <-chan *flnwallet.Update

	lastHeight uint32
}

type NotificationEvent struct {
	AccountNotif   *wlt.AccountNotification
	TxNotif        *wlt.TransactionNotifications
	SpentNessNotif *wlt.SpentnessNotifications
}

func (n *notification) Subscribe() <-chan *NotificationEvent {
	n.mu.Lock()
	defer n.mu.Unlock()

	ch := make(chan *NotificationEvent)
	n.subs = append(n.subs, ch)
	return ch
}

func newNotification(flnsvc *flnwallet.Service, logger zerolog.Logger) *notification {
	n := &notification{
		toast:  make(chan string, 5),
		subs:   make([]chan *NotificationEvent, 0),
		stop:   make(chan struct{}),
		logger: logger,

		healthState: make(chan HealthState),
	}

	n.lnHealth = flnsvc.Subscribe()

	go n.listen()

	return n
}

func (n *notification) BroadcastWalletUpdate(event *NotificationEvent) {
	n.mu.Lock()
	defer n.mu.Unlock()

	for _, ch := range n.subs {
		select {
		case ch <- event:
		default:
		}
	}
}

func (n *notification) listen() {

	for {
		select {
		case ev, ok := <-n.lnHealth:
			if !ok {
				return
			}
			n.ProcessEvent(ev)

		case <-n.stop:
			return
		}
	}
}

func (n *notification) ProcessEvent(ev *flnwallet.Update) {

	switch ev.State {
	case flnwallet.StatusDown:
		n.reportHealth(HealthState{Level: HealthRed, Info: "disconnected", Err: ev.Err})

	case flnwallet.StatusLocked:
		n.reportHealth(HealthState{Level: HealthOrange, Info: "locked"})

	case flnwallet.StatusNone:
		info := "connecting..."
		n.reportHealth(HealthState{Level: HealthOrange, Info: info})

	case flnwallet.StatusNoWallet:
		n.reportHealth(HealthState{Level: HealthOrange, Info: "no wallet"})

	case flnwallet.StatusSyncing:
		var info string
		if ev.BlockHeight == 0 {
			info = "syncing..."
		} else {
			info = fmt.Sprintf("syncing... (%d)", ev.BlockHeight)
		}
		n.reportHealth(HealthState{Level: HealthOrange, Info: info})

	case flnwallet.StatusUnlocked:
		n.reportHealth(HealthState{Level: HealthGreen, Info: "unlocked"})

	case flnwallet.StatusReady:
		info := fmt.Sprintf("ready (%d)", ev.BlockHeight)
		n.logger.Debug().Msgf("wallet ready block: %v", ev.BlockHeight)
		n.reportHealth(HealthState{Level: HealthGreen, Info: info})
		n.BroadcastWalletUpdate(&NotificationEvent{})

	case flnwallet.StatusTransaction:
		n.logger.Debug().Msgf("new tx height:%v amount:%v", ev.Transaction.BlockHeight, ev.Transaction.Amount)
		n.BroadcastWalletUpdate(&NotificationEvent{})

	case flnwallet.StatusBlock:
		n.logger.Debug().Msgf("new block: %v", ev.BlockHeight)
		n.lastHeight = ev.BlockHeight
		info := fmt.Sprintf("ready (%d)", ev.BlockHeight)
		n.reportHealth(HealthState{Level: HealthGreen, Info: info})

	case flnwallet.StatusScanning:
		n.logger.Debug().Msgf("new sync block: %v", ev.BlockHeight)
		percent := float64(ev.BlockHeight) / float64(ev.SyncedHeight) * 100
		info := fmt.Sprintf("Scanning... %d (%.0f%%)", ev.SyncedHeight, percent)
		n.reportHealth(HealthState{Level: HealthGreen, Info: info})
	}
}

func (n *notification) reportHealth(h HealthState) {
	select {
	case n.healthState <- h:
	case <-time.After(time.Second * 5):
	}
}

func (n *notification) Shutdown() {
	n.mu.Lock()
	defer n.mu.Unlock()

	close(n.stop)
	for _, ch := range n.subs {
		close(ch)
	}
}

func (n *notification) Health() <-chan HealthState {
	return n.healthState
}

func (n *notification) Toast() <-chan string {
	return n.toast
}

func (n *notification) ShowToast(text string) {
	select {
	case n.toast <- text:
	default:
	}
}

func (n *notification) CancelToast() {
	select {
	case n.toast <- "":
	default:
	}
}

func (n *notification) ShowToastWithTimeout(text string, d time.Duration) {
	n.toast <- text
	go func() {
		time.Sleep(d)
		n.toast <- ""
	}()
}

type Cache struct {
	balance chainutil.Amount
	mu      sync.Mutex
}

func (c *Cache) SetBalance(resp *lnrpc.WalletBalanceResponse) {
	c.mu.Lock()
	defer c.mu.Unlock()
	c.balance = chainutil.Amount(resp.TotalBalance)
}

func (c *Cache) GetBalance() chainutil.Amount {
	c.mu.Lock()
	balance := c.balance
	c.mu.Unlock()
	return balance
}<|MERGE_RESOLUTION|>--- conflicted
+++ resolved
@@ -21,35 +21,9 @@
 	"github.com/flokiorg/flnd/flnwallet"
 	"github.com/flokiorg/twallet/load/config"
 	. "github.com/flokiorg/twallet/shared"
-	"github.com/flokiorg/twallet/utils"
 )
 
-<<<<<<< HEAD
-type AppConfig struct {
-	WalletDir      string        `short:"d" long:"walletdir"  description:"Directory for the wallet.db"`
-	RegressionTest bool          `long:"regtest" description:"Use the regression test network"`
-	Testnet        bool          `long:"testnet" description:"Use the test network"`
-	DBTimeout      time.Duration `short:"t" long:"timeout" description:"Timeout duration (in seconds) for database connections."`
-	ElectrumServer string        `short:"e" long:"electserver" description:"Electrum server host:port"`
-	ConfigFile     string        `short:"c" long:"config" description:"Path to configuration file"`
-	AccountID      uint32        `short:"a" description:"Wallet account ID"`
-	Version        bool          `short:"v" description:"Print version"`
-
-	FeeSlow   float64 `long:"feeslow"   description:"Fee for slow transactions (in loki/vB)" default:"1"`
-	FeeMedium float64 `long:"feemedium" description:"Fee for medium transactions (in loki/vB)" default:"2"`
-	FeeFast   float64 `long:"feefast"   description:"Fee for fast transactions (in loki/vB)" default:"3"`
-}
-
-type AppInfo struct {
-	Config       *AppConfig
-	Params       *walletmgr.WalletParams
-	Fees         []utils.FeeOption
-	startupBlock waddrmgr.BlockStamp
-	mu           sync.Mutex
-}
-=======
 type HealthLevel int
->>>>>>> 8071c071
 
 const (
 	HealthRed    HealthLevel = iota // 0 - Critical/Down
@@ -63,17 +37,8 @@
 	Err   error
 }
 
-<<<<<<< HEAD
-func NewAppInfo(cfg *AppConfig, params *walletmgr.WalletParams) *AppInfo {
-	return &AppInfo{
-		Config: cfg,
-		Params: params,
-		Fees:   utils.BuildFeesOptions(cfg.FeeSlow, cfg.FeeMedium, cfg.FeeFast),
-	}
-=======
 type Router interface {
 	Go(Page)
->>>>>>> 8071c071
 }
 
 type Load struct {
