// Copyright (c) 2024 The Flokicoin developers
// Distributed under the MIT software license, see the accompanying
// file COPYING or http://www.opensource.org/licenses/mit-license.php.

package wallet

import (
	"context"
	"fmt"
	"strconv"
	"strings"
	"sync"
	"time"
	"unicode"

	"github.com/flokiorg/flnd/lnrpc"
	"github.com/flokiorg/go-flokicoin/chainutil"
	"github.com/rivo/tview"

	"github.com/flokiorg/flnd/flnwallet"
	"github.com/flokiorg/twallet/components"
	"github.com/flokiorg/twallet/load"
	"github.com/flokiorg/twallet/shared"
	"github.com/flokiorg/twallet/utils"
	"github.com/gdamore/tcell/v2"
)

<<<<<<< HEAD
=======
type feeOption struct {
	label  string
	amount chainutil.Amount
}

>>>>>>> 8071c071
type sendViewModel struct {
	amount, totalCost, fee chainutil.Amount
	address                chainutil.Address
	isSending              bool
	lastErr                error
	lokiPerVbyte           uint64
}

type Wallet struct {
	*components.Table
	nav  *load.Navigator
	load *load.Load

	mu sync.Mutex

	svCache           *sendViewModel
	quit              chan struct{}
	notifSubscription <-chan *load.NotificationEvent
	busy              bool
}

func NewPage(l *load.Load) tview.Primitive {

	columns := []components.Column{
		{
			Name:  "Timestamp",
			Align: tview.AlignLeft,
		}, {
			Name:  "Tx ID",
			Align: tview.AlignLeft,
		}, {
			Name:  "Address",
			Align: tview.AlignLeft,
		}, {
			Name:  "Amount",
			Align: tview.AlignRight,
		}, {
			Name:     "Confirmations",
			Align:    tview.AlignCenter,
			IsSorted: true,
			SortDir:  components.Ascending,
		},
	}

	netColor := shared.NetworkColor(*l.AppConfig.Network)

	w := &Wallet{
		Table:   components.NewTable("Transactions", columns, netColor, flnwallet.MaxTransactionsLimit),
		nav:     l.Nav,
		load:    l,
		svCache: &sendViewModel{},
		quit:    make(chan struct{}),
	}

	w.SetBorder(true).
		SetTitleAlign(tview.AlignCenter).
		SetTitleColor(netColor).
		SetBorderColor(netColor)

	w.SetInputCapture(w.handleKeys)

	go w.listenNewTransactions()

	return w
}

func (w *Wallet) handleKeys(event *tcell.EventKey) *tcell.EventKey {

	if event.Key() != tcell.KeyRune || w.busy {
		return event
	}

	switch unicode.ToLower(event.Rune()) {
	case 's':
		w.showTransfertView()
	case 'r':
		w.showReceiveView()
	case 'c':
		w.changePassword()
	case 'l':
		w.lockWallet()
	}

	return event

}

func (w *Wallet) changePassword() {

	w.nav.ShowModal(components.NewDialog(
		"Confirm Action",
		"To change your password, the wallet must first be locked. Do you want to proceed?",
		w.nav.CloseModal,
		[]string{"Cancel", "Yes"},
		w.nav.CloseModal,
		func() {
			if w.busy {
				return
			}
			w.busy = true
			go func() {
				w.load.Notif.ShowToast("🔒 locking...")
				w.load.Wallet.Restart(context.Background())
				w.load.Application.QueueUpdateDraw(func() {
					w.load.Go(shared.CHANGE)
					w.busy = false
				})
			}()
		},
	))

}

func (w *Wallet) lockWallet() {

	w.nav.ShowModal(components.NewDialog(
		"Confirm Action",
		"Are you sure you want to lock the wallet?",
		w.nav.CloseModal,
		[]string{"Cancel", "Yes"},
		w.nav.CloseModal,
		func() {
			if w.busy {
				return
			}
			w.busy = true
			go func() {
				w.load.Notif.ShowToast("🔒 locking...")
				w.load.Wallet.Restart(context.Background())
				w.load.Application.QueueUpdateDraw(func() {
					w.load.Go(shared.LOCK)
					w.busy = false
				})
			}()
		},
	))
}

func (w *Wallet) showTransfertView() {

	w.load.Notif.CancelToast()

<<<<<<< HEAD
	feeOptionsTab := make([]string, 0, len(w.load.Fees))
	for _, opt := range w.load.Fees {
		feeOptionsTab = append(feeOptionsTab, opt.Label)
	}
=======
>>>>>>> 8071c071
	form := tview.NewForm()
	form.SetBackgroundColor(tcell.ColorDefault).SetBorderPadding(2, 2, 3, 3)
	form.AddTextArea("Destination Address:", "", 0, 2, 0, func(text string) { w.transferAmountChanged(form) }).
		AddInputField("Amount:", "", 0, nil, func(text string) { w.transferAmountChanged(form) }).
<<<<<<< HEAD
		AddDropDown("Fee:", feeOptionsTab, 1, func(option string, optionIndex int) { w.transferAmountChanged(form) }).
=======
		AddTextView("Fee:", fmt.Sprintf("[gray::]%d", 0), 0, 1, true, false).
>>>>>>> 8071c071
		AddTextView("", "", 0, 1, true, false).
		AddTextView("Available balance:", fmt.Sprintf("[gray::]%s", w.currentStrBalance()), 0, 1, true, false).
		AddTextView("Total cost:", fmt.Sprintf("[gray::]%.2f", 0.0), 0, 1, true, false).
		AddTextView("Balance After send:", fmt.Sprintf("[gray::]%s", w.currentStrBalance()), 0, 1, true, false).
		AddButton("Cancel", w.closeModal).
		AddButton("Next", func() {
			w.load.Notif.CancelToast()

			addressField := form.GetFormItem(0).(*tview.TextArea)
			amountField := form.GetFormItem(1).(*tview.InputField)
			totalCostField := form.GetFormItem(5).(*tview.TextView)
			newBalanceField := form.GetFormItem(6).(*tview.TextView)

			_, amount, err := w.validateTransferFields(addressField.GetText(), amountField.GetText())
			if err != nil {
				w.load.Notif.ShowToastWithTimeout(fmt.Sprintf("[red:-:-]Error:[-:-:-] %s", err.Error()), time.Second*30)
				w.load.Application.SetFocus(addressField)
				return
			}

			if w.svCache == nil || w.svCache.totalCost <= 0 {
				var errMsg string
				if w.svCache != nil && w.svCache.lastErr != nil {
					errMsg = w.svCache.lastErr.Error()
				} else {
					errMsg = fmt.Sprintf("invalid amount: total:%v", w.svCache.totalCost)
				}
				w.load.Notif.ShowToastWithTimeout(fmt.Sprintf("[red:-:-]Error:[-:-:-] %s", errMsg), time.Second*30)
				w.load.Application.SetFocus(amountField)
				return
			}

			recap := tview.NewTextView().SetDynamicColors(true)
			recap.SetBorderPadding(1, 2, 2, 2)
			fmt.Fprintf(recap, "\n")
			fmt.Fprintf(recap, " Destination Address:\n [gray::]%s[-::]\n\n", addressField.GetText())
			fmt.Fprintf(recap, " Amount:\n [gray::]%s[-::]\n\n", shared.FormatAmountView(amount, 6))
			recap.SetBackgroundColor(tcell.ColorDefault)

			cForm := tview.NewForm()
			cForm.SetBackgroundColor(tcell.ColorDefault).SetBorderPadding(0, 2, 3, 3)

			cForm.AddTextView("Available balance:", fmt.Sprintf("[gray::]%s", w.currentStrBalance()), 0, 1, true, false).
				AddTextView("Fee:", fmt.Sprintf("[gray::]%s", shared.FormatAmountView(w.svCache.fee, 6)), 0, 1, true, false).
				AddTextView("Total cost:", totalCostField.GetText(false), 0, 1, true, false).
				AddTextView("Balance After send:", newBalanceField.GetText(false), 0, 1, true, false).
				AddButton("Cancel", w.closeModal).
				AddButton("Send", func() {

					go func() {
						w.mu.Lock()
						if w.svCache.isSending {
							return
						}
						w.svCache.isSending = true
						w.mu.Unlock()
						defer func() {
							w.mu.Lock()
							defer w.mu.Unlock()
							w.svCache.isSending = false
						}()

						w.load.Notif.ShowToastWithTimeout("⚡ sending...", time.Second*60)

						txhash, err := w.load.Wallet.Transfer(w.svCache.address, w.svCache.amount, w.svCache.lokiPerVbyte)
						if err != nil {
							w.load.Notif.ShowToastWithTimeout(fmt.Sprintf("[red:-:-]Error:[-:-:-] %s", err.Error()), time.Second*30)
							return
						}
						w.load.Logger.Info().
							Str("tx_hash", txhash).
							Msg("Transaction sent, waiting for confirmation")
						w.load.Notif.ShowToastWithTimeout(fmt.Sprintf("✅ Transaction Sent! Waiting for confirmation… (%s_%s)", txhash[:5], txhash[len(txhash)-5:]), time.Second*60)
						w.load.Notif.BroadcastWalletUpdate(&load.NotificationEvent{})
						w.svCache = &sendViewModel{}
						w.nav.CloseModal()
					}()

				})

			cView := tview.NewFlex().SetDirection(tview.FlexRow)
			cView.SetTitle("Confirm Send").SetTitleColor(tcell.ColorGray).SetBackgroundColor(tcell.ColorOrange).SetBorder(true)

			cView.AddItem(recap, 9, 1, false).
				AddItem(cForm, 0, 1, true)

			w.nav.ShowModal(components.NewModal(cView, 50, 22, w.nav.CloseModal))

		})

	view := tview.NewFlex()
	view.SetTitle("Send").
		SetTitleColor(tcell.ColorGray).
		SetBackgroundColor(tcell.ColorOrange).
		SetBorder(true)

	view.AddItem(form, 0, 1, true)

	w.nav.ShowModal(components.NewModal(view, 50, 22, w.nav.CloseModal))
}

func (w *Wallet) showReceiveView() {

	w.load.Notif.CancelToast()

	address, err := w.load.Wallet.GetNextAddress(w.load.AppConfig.UnusedAddressType)
	if err != nil {
		w.load.Notif.ShowToastWithTimeout(fmt.Sprintf("[red:-:-]Error:[-:-:-] %s", err.Error()), time.Second*30)
		return
	}

	strAddress := address.String()

	w.load.Logger.Trace().Str("address", strAddress).Msg("address requested")

	qrtxt, err := shared.GenerateQRText(strAddress)
	if err != nil {
		w.load.Notif.ShowToastWithTimeout(fmt.Sprintf("[red:-:-]Error:[-:-:-] %s", err.Error()), time.Second*30)
		return
	}

	label := tview.NewTextView()
	label.SetDynamicColors(true).
		SetText(fmt.Sprintf("[gray::-]Address:[-:-:-] \n%s", strAddress))
	label.SetBackgroundColor(tcell.ColorDefault).SetBorderPadding(1, 2, 2, 2)

	qrText := tview.NewTextView().SetWrap(true).SetWordWrap(true)
	qrText.SetBackgroundColor(tcell.ColorDefault)
	qrText.SetText(qrtxt).
		SetTextAlign(tview.AlignCenter)

	cpyBtn := components.NewConfirmButton(w.nav.Application, "copy", true, tcell.ColorDefault, 3, func() {
		w.load.Notif.CancelToast()
		if err := shared.ClipboardCopy(strAddress); err != nil {
			w.load.Notif.ShowToastWithTimeout(fmt.Sprintf("[red:-:-]Error:[-:-:-] %s", err.Error()), time.Second*30)
		}
	})
	nextAddrBtn := components.NewConfirmButton(w.nav.Application, "Next Address", true, tcell.ColorDefault, 3, func() {
		w.load.Notif.CancelToast()
		address, err := w.load.Wallet.GetNextAddress(w.load.AppConfig.UsedAddressType)
		if err != nil {
			w.load.Notif.ShowToastWithTimeout(fmt.Sprintf("[red:-:-]Error:[-:-:-] %s", err.Error()), time.Second*30)
			return
		}
		strAddress = address.String()
		qrtxt, err = shared.GenerateQRText(strAddress)
		if err != nil {
			w.load.Notif.ShowToastWithTimeout(fmt.Sprintf("[red:-:-]Error:[-:-:-] %s", err.Error()), time.Second*30)
			return
		}
		go func() {
			w.load.Application.QueueUpdateDraw(func() {
				label.SetText(fmt.Sprintf("[gray::-]Address:[-:-:-] \n%s", strAddress))
				qrText.SetText(qrtxt)
			})
		}()
	})

	buttons := tview.NewFlex()
	buttons.Box = tview.NewBox().SetBackgroundColor(tcell.ColorDefault).SetBorderPadding(0, 0, 2, 2)
	buttons.AddItem(cpyBtn, 0, 1, true).
		AddItem(nextAddrBtn, 0, 1, false)

	view := tview.NewFlex().SetDirection(tview.FlexRow)
	view.SetTitle("Receive").
		SetTitleColor(tcell.ColorGray).
		SetBackgroundColor(tcell.ColorOrange).
		SetBorder(true)

	var expTaprootSize int
	if utils.IsTaprootAddressType(w.load.AppConfig.UnusedAddressType) {
		expTaprootSize = 2
	}

	view.AddItem(label, 5+expTaprootSize, 0, false).
		AddItem(qrText, 19+expTaprootSize, 1, false).
		AddItem(buttons, 5, 1, true)

	w.nav.ShowModal(components.NewModal(view, 50, 31+expTaprootSize+expTaprootSize, w.nav.CloseModal))
}

func (w *Wallet) validateTransferFields(strAddress string, strAmount string) (chainutil.Address, chainutil.Amount, error) {

	address, err := chainutil.DecodeAddress(strAddress, w.load.AppConfig.Network)
	if err != nil {
		return nil, 0, fmt.Errorf("invalid address")
	}

	amountNum, err := strconv.ParseFloat(strAmount, 64)
	if err != nil {
		return nil, 0, fmt.Errorf("invalid amount")
	}

	if amountNum <= 0 {
		return nil, 0, fmt.Errorf("invalid amount")
	}

	amount, err := chainutil.NewAmount(amountNum)
	if err != nil {
		return nil, 0, fmt.Errorf("invalid amount")
	}

	w.svCache.address = address
	w.svCache.amount = amount

	return address, amount, nil
}

func (w *Wallet) currentStrBalance() string {
	balance := w.load.GetBalance()
	return shared.FormatAmountView(chainutil.Amount(balance), 6)
}

func (w *Wallet) transferAmountChanged(form *tview.Form) {
	if form.GetFormItemCount() < 6 {
		return
	}

	w.load.Notif.CancelToast()

	addressField := form.GetFormItem(0).(*tview.TextArea)
	amountField := form.GetFormItem(1).(*tview.InputField)
	feeField := form.GetFormItem(2).(*tview.TextView)
	totalCostField := form.GetFormItem(5).(*tview.TextView)
	newBalanceField := form.GetFormItem(6).(*tview.TextView)

	var err error
	var address chainutil.Address
	var baseAmount float64
	var amount chainutil.Amount

	defer func() {
		if err != nil {
			w.svCache.totalCost = 0
			w.svCache.lastErr = err
			feeField.SetText(fmt.Sprintf("[gray::]%.2f", 0.0))
			totalCostField.SetText(fmt.Sprintf("[gray::]%.2f", 0.0))
			newBalanceField.SetText(fmt.Sprintf("[gray::]%s", w.currentStrBalance()))
		}
	}()

	address, err = chainutil.DecodeAddress(addressField.GetText(), w.load.AppConfig.Network)
	if err != nil {
		return
	}

	baseAmount, err = strconv.ParseFloat(amountField.GetText(), 64)
	if err != nil {
		return
	}
<<<<<<< HEAD

	feeOptionIndex, _ := feeField.GetCurrentOption() // feeCurrentIndex
	feeAmount := w.load.Fees[feeOptionIndex].Amount  // feeAmount

	txFee, err = w.load.Wallet.SimpleTransferFee(address, chainutil.Amount(amount), feeAmount)
=======
	amount, err = chainutil.NewAmount(baseAmount)
>>>>>>> 8071c071
	if err != nil {
		return
	}

	estmFee, err := w.load.Wallet.Fee(address, amount)
	if err != nil {
		w.load.Notif.ShowToastWithTimeout(fmt.Sprintf("[red:-:-]Error:[-:-:-] %s", err.Error()), time.Second*30)
		return
	}
	txFee := chainutil.Amount(estmFee.FeeSat)

	balance := w.load.GetBalance()

	totalcost := amount + txFee
	newBalance := chainutil.Amount(balance) - totalcost

	w.svCache.lokiPerVbyte = estmFee.SatPerVbyte
	w.svCache.totalCost = totalcost
	w.svCache.fee = txFee
	feeField.SetText(fmt.Sprintf("[gray::]%s", shared.FormatAmountView(txFee, 6)))
	totalCostField.SetText(fmt.Sprintf("[gray::]%s", shared.FormatAmountView(totalcost, 6)))
	newBalanceField.SetText(fmt.Sprintf("[gray::]%s", shared.FormatAmountView(newBalance, 6)))
}

func (w *Wallet) closeModal() {
	w.load.Notif.CancelToast()
	w.nav.CloseModal()
	w.load.Application.SetFocus(w.Table)
}

func (w *Wallet) fetchTransactionsRows() [][]string {

	txs, err := w.load.Wallet.FetchTransactions()
	if err != nil {
		w.load.Notif.ShowToastWithTimeout(fmt.Sprintf("[red:-:-]Error:[-:-:-] %s", err.Error()), time.Second*30)
		return nil
	}

	rows := [][]string{}
	for _, tx := range txs {

		row := []string{}
		row = append(row, timestampToLocalString(tx.TimeStamp))
		row = append(row, shortTxID(tx.TxHash))
		row = append(row, formatOutputAddresses(tx.OutputDetails))
		flcAmount := chainutil.Amount(tx.Amount)

		if flcAmount > 0 {
			row = append(row, fmt.Sprintf("[green:-:-]%s", shared.FormatAmountView(flcAmount, 6)))
		} else {
			row = append(row, fmt.Sprintf("[red:-:-]%s", shared.FormatAmountView(flcAmount, 6)))
		}
		row = append(row, strconv.FormatInt(int64(tx.NumConfirmations), 10))

		rows = append(rows, row)
	}

	return rows

}

func (w *Wallet) listenNewTransactions() {

	w.notifSubscription = w.load.Notif.Subscribe()

	w.updateRows()

	for {
		select {
		case <-w.notifSubscription:
			w.updateRows()

		case <-w.quit:
			return
		}
	}
}

func (w *Wallet) updateRows() {
	rows := w.fetchTransactionsRows()
	w.load.Application.QueueUpdateDraw(func() {
		w.Update(rows)
	})
}

func (w *Wallet) Destroy() {
	close(w.quit)
}

func timestampToLocalString(ts int64) string {
	t := time.Unix(ts, 0).Local()
	return t.Format("2006-01-02 15:04:05")
}

func shortTxID(txID string) string {
	if len(txID) < 10 {
		return txID // not enough characters to shorten
	}
	return txID[:5] + "_" + txID[len(txID)-5:]
}

func formatOutputAddresses(outputs []*lnrpc.OutputDetail) string {
	maxDisplay := 1
	total := len(outputs)

	// Extract up to 3 addresses
	var parts []string
	for i := 0; i < total && i < maxDisplay; i++ {
		parts = append(parts, outputs[i].Address)
	}

	result := strings.Join(parts, ", ")

	// Add "+N more" if there are more addresses
	if total > maxDisplay {
		result += fmt.Sprintf(",(+%d)", total-maxDisplay)
	}

	return result
}<|MERGE_RESOLUTION|>--- conflicted
+++ resolved
@@ -25,14 +25,11 @@
 	"github.com/gdamore/tcell/v2"
 )
 
-<<<<<<< HEAD
-=======
 type feeOption struct {
 	label  string
 	amount chainutil.Amount
 }
 
->>>>>>> 8071c071
 type sendViewModel struct {
 	amount, totalCost, fee chainutil.Amount
 	address                chainutil.Address
@@ -175,22 +172,11 @@
 
 	w.load.Notif.CancelToast()
 
-<<<<<<< HEAD
-	feeOptionsTab := make([]string, 0, len(w.load.Fees))
-	for _, opt := range w.load.Fees {
-		feeOptionsTab = append(feeOptionsTab, opt.Label)
-	}
-=======
->>>>>>> 8071c071
 	form := tview.NewForm()
 	form.SetBackgroundColor(tcell.ColorDefault).SetBorderPadding(2, 2, 3, 3)
 	form.AddTextArea("Destination Address:", "", 0, 2, 0, func(text string) { w.transferAmountChanged(form) }).
 		AddInputField("Amount:", "", 0, nil, func(text string) { w.transferAmountChanged(form) }).
-<<<<<<< HEAD
-		AddDropDown("Fee:", feeOptionsTab, 1, func(option string, optionIndex int) { w.transferAmountChanged(form) }).
-=======
 		AddTextView("Fee:", fmt.Sprintf("[gray::]%d", 0), 0, 1, true, false).
->>>>>>> 8071c071
 		AddTextView("", "", 0, 1, true, false).
 		AddTextView("Available balance:", fmt.Sprintf("[gray::]%s", w.currentStrBalance()), 0, 1, true, false).
 		AddTextView("Total cost:", fmt.Sprintf("[gray::]%.2f", 0.0), 0, 1, true, false).
@@ -441,15 +427,7 @@
 	if err != nil {
 		return
 	}
-<<<<<<< HEAD
-
-	feeOptionIndex, _ := feeField.GetCurrentOption() // feeCurrentIndex
-	feeAmount := w.load.Fees[feeOptionIndex].Amount  // feeAmount
-
-	txFee, err = w.load.Wallet.SimpleTransferFee(address, chainutil.Amount(amount), feeAmount)
-=======
 	amount, err = chainutil.NewAmount(baseAmount)
->>>>>>> 8071c071
 	if err != nil {
 		return
 	}
